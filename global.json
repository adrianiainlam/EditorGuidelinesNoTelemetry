{
  "sdk": {
<<<<<<< HEAD
    "version": "5.0.201",
=======
    "version": "5.0.301",
>>>>>>> 04557d56
    "rollForward": "feature"
  }
}<|MERGE_RESOLUTION|>--- conflicted
+++ resolved
@@ -1,10 +1,6 @@
 {
   "sdk": {
-<<<<<<< HEAD
-    "version": "5.0.201",
-=======
     "version": "5.0.301",
->>>>>>> 04557d56
     "rollForward": "feature"
   }
 }