--- conflicted
+++ resolved
@@ -1,114 +1,112 @@
-# Editor Guidelines
-All notable changes will be documented in this file.
-
-<<<<<<< HEAD
-## Fork by Adrian Lam (April 3rd 2021)
-- Removed telemetry
-=======
-## Version [2.2.7] (June 21st 2021)
-### Fixed
-- Fixed issue [#82](https://github.com/pharring/EditorGuidelines/issues/82) where version 2.2.6 wouldn't load in VS 2015 and VS 2017.
-
-## Version [2.2.6] (June 19th 2021)
-### Removed
-- Support for VS 2012 and VS 2013
->>>>>>> 04557d56
-
-## Version [2.2.5] (March 26th 2020)
-###
-- Last version to support VS 2012 and VS 2013
-
-### Added
-- Support for different style for each guideline specified in .editorconfig
-
-## Version [2.2.4] (June 14th 2019)
-### Changed
-- Updated context menu icons. Issue [#49](https://github.com/pharring/EditorGuidelines/issues/49)
-
-## Version [2.2.3] (April 28th 2019)
-### Added
-- Line width set in guidelines_style can now be non-integral (e.g. 0.5px)
-
-### Fixed
-- Fixed issue [#37](https://github.com/pharring/EditorGuidelines/issues/37) where you couldn't set guidelines via .editorconfig in HTML-based files.
-
-## Version [2.2.2] (April 21st 2019)
-### Added
-- Style and color may be set via guidelines_style setting in .editorconfig
-
-## Version [2.2.1] (April 7th 2019)
-### Added
-- CD release to Marketplace from Azure Dev Ops
-
-## Version [2.2.0] (April 7th 2019)
-### Added
-- Support for max_line_length in .editorconfig
-
-## Version [2.1.0] (December 12th 2018)
-### Added
-- .editorconfig support (VS 2017 and VS 2019 only)
-
-## Version [2.0.4] (December 7th 2018)
-### Added
-- Support for Visual Studio 2019 (Dev16).
-
-### Changed
-- Thinned out telemetry events.
-
-## Version [2.0.3] (December 26th 2017)
-### Changed
-- Updated icon with one from the PPT artwork team.
-
-## Version [2.0.2] (December 24th 2017)
-### Changed
-- Update icon again.
-
-## Version [2.0.1] (December 24th 2017)
-### Changed
-- Update icon (with permission from PPT team).
-
-## Version [2.0.0] (December 23rd 2017)
-### Changed
-- MIT license.
-- Open sourced on https://github.com/pharring/EditorGuidelines
-
-## Version 1.15.61202.0  (December 2nd 2016)
-### Changed
-- Thinned out telemetry events.
-
-## Version 1.15.61129.0  (November 29th 2016)
-### Added
-- Moved color selection into 'Fonts and Colors' section in Tools/Options.
-
-## Version 1.15.61103.1  (November 3rd 2016)
-### Added
-- Usage telemetry
-
-## Version 1.15.61102.0  (November 2nd 2016)
-### Added
-- Support VS "15" RC
-
-## Version 1.11.70722.0  (July 22nd 2015)
-### Added
-- "Remove All Guidelines" command.
-- "Edit.AddGuideline" and "Edit.RemoveGuideline" can now take a parameter when invoked from the command window indicating which column to add or remove.
-
-### Fixed
-- Fixed a bug where the guideline menu was missing from context menu in HTML files in VS 2013.
-
-### Changed
-- Updated description to indicate that VS 2015 is supported.
-
-[2.2.6]: https://github.com/pharring/EditorGuidelines/compare/2.2.5..2.2.6
-[2.2.5]: https://github.com/pharring/EditorGuidelines/compare/2.2.4..2.2.5
-[2.2.4]: https://github.com/pharring/EditorGuidelines/compare/2.2.3..2.2.4
-[2.2.3]: https://github.com/pharring/EditorGuidelines/compare/2.2.2..2.2.3
-[2.2.2]: https://github.com/pharring/EditorGuidelines/compare/2.2.1..2.2.2
-[2.2.1]: https://github.com/pharring/EditorGuidelines/compare/2.2.0..2.2.1
-[2.2.0]: https://github.com/pharring/EditorGuidelines/compare/2.1.0..2.2.0
-[2.1.0]: https://github.com/pharring/EditorGuidelines/compare/2.0.4..2.1.0
-[2.0.4]: https://github.com/pharring/EditorGuidelines/compare/v2.0.3..2.0.4
-[2.0.3]: https://github.com/pharring/EditorGuidelines/compare/v2.0.2..v2.0.3
-[2.0.2]: https://github.com/pharring/EditorGuidelines/compare/v2.0.1..v2.0.2
-[2.0.1]: https://github.com/pharring/EditorGuidelines/compare/v2.0.0..v2.0.1
-[2.0.0]: https://github.com/pharring/EditorGuidelines/releases/tag/v2.0.0
+# Editor Guidelines
+All notable changes will be documented in this file.
+
+## Version [2.2.7] (June 21st 2021)
+### Fixed
+- Fixed issue [#82](https://github.com/pharring/EditorGuidelines/issues/82) where version 2.2.6 wouldn't load in VS 2015 and VS 2017.
+
+## Version [2.2.6] (June 19th 2021)
+### Removed
+- Support for VS 2012 and VS 2013
+
+## Fork by Adrian Lam (April 3rd 2021)
+- Removed telemetry
+
+## Version [2.2.5] (March 26th 2020)
+###
+- Last version to support VS 2012 and VS 2013
+
+### Added
+- Support for different style for each guideline specified in .editorconfig
+
+## Version [2.2.4] (June 14th 2019)
+### Changed
+- Updated context menu icons. Issue [#49](https://github.com/pharring/EditorGuidelines/issues/49)
+
+## Version [2.2.3] (April 28th 2019)
+### Added
+- Line width set in guidelines_style can now be non-integral (e.g. 0.5px)
+
+### Fixed
+- Fixed issue [#37](https://github.com/pharring/EditorGuidelines/issues/37) where you couldn't set guidelines via .editorconfig in HTML-based files.
+
+## Version [2.2.2] (April 21st 2019)
+### Added
+- Style and color may be set via guidelines_style setting in .editorconfig
+
+## Version [2.2.1] (April 7th 2019)
+### Added
+- CD release to Marketplace from Azure Dev Ops
+
+## Version [2.2.0] (April 7th 2019)
+### Added
+- Support for max_line_length in .editorconfig
+
+## Version [2.1.0] (December 12th 2018)
+### Added
+- .editorconfig support (VS 2017 and VS 2019 only)
+
+## Version [2.0.4] (December 7th 2018)
+### Added
+- Support for Visual Studio 2019 (Dev16).
+
+### Changed
+- Thinned out telemetry events.
+
+## Version [2.0.3] (December 26th 2017)
+### Changed
+- Updated icon with one from the PPT artwork team.
+
+## Version [2.0.2] (December 24th 2017)
+### Changed
+- Update icon again.
+
+## Version [2.0.1] (December 24th 2017)
+### Changed
+- Update icon (with permission from PPT team).
+
+## Version [2.0.0] (December 23rd 2017)
+### Changed
+- MIT license.
+- Open sourced on https://github.com/pharring/EditorGuidelines
+
+## Version 1.15.61202.0  (December 2nd 2016)
+### Changed
+- Thinned out telemetry events.
+
+## Version 1.15.61129.0  (November 29th 2016)
+### Added
+- Moved color selection into 'Fonts and Colors' section in Tools/Options.
+
+## Version 1.15.61103.1  (November 3rd 2016)
+### Added
+- Usage telemetry
+
+## Version 1.15.61102.0  (November 2nd 2016)
+### Added
+- Support VS "15" RC
+
+## Version 1.11.70722.0  (July 22nd 2015)
+### Added
+- "Remove All Guidelines" command.
+- "Edit.AddGuideline" and "Edit.RemoveGuideline" can now take a parameter when invoked from the command window indicating which column to add or remove.
+
+### Fixed
+- Fixed a bug where the guideline menu was missing from context menu in HTML files in VS 2013.
+
+### Changed
+- Updated description to indicate that VS 2015 is supported.
+
+[2.2.6]: https://github.com/pharring/EditorGuidelines/compare/2.2.5..2.2.6
+[2.2.5]: https://github.com/pharring/EditorGuidelines/compare/2.2.4..2.2.5
+[2.2.4]: https://github.com/pharring/EditorGuidelines/compare/2.2.3..2.2.4
+[2.2.3]: https://github.com/pharring/EditorGuidelines/compare/2.2.2..2.2.3
+[2.2.2]: https://github.com/pharring/EditorGuidelines/compare/2.2.1..2.2.2
+[2.2.1]: https://github.com/pharring/EditorGuidelines/compare/2.2.0..2.2.1
+[2.2.0]: https://github.com/pharring/EditorGuidelines/compare/2.1.0..2.2.0
+[2.1.0]: https://github.com/pharring/EditorGuidelines/compare/2.0.4..2.1.0
+[2.0.4]: https://github.com/pharring/EditorGuidelines/compare/v2.0.3..2.0.4
+[2.0.3]: https://github.com/pharring/EditorGuidelines/compare/v2.0.2..v2.0.3
+[2.0.2]: https://github.com/pharring/EditorGuidelines/compare/v2.0.1..v2.0.2
+[2.0.1]: https://github.com/pharring/EditorGuidelines/compare/v2.0.0..v2.0.1
+[2.0.0]: https://github.com/pharring/EditorGuidelines/releases/tag/v2.0.0